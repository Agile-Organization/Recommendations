--- conflicted
+++ resolved
@@ -265,15 +265,8 @@
         old_recommendation = find(by_id=recommendation.id,
                                   by_rel_id=recommendation.rel_id).first() \
                                   or find(by_id=recommendation.id,
-<<<<<<< HEAD
                                      by_rel_id=recommendation.rel_id,
                                      by_status=False).first()
-=======
-                                  by_rel_id=recommendation.rel_id,
-                                  by_status=False).first()
-    except TypeError as error:
-        raise DataValidationError(error)
->>>>>>> c5ee63ff
     except DataValidationError as error:
         raise DataValidationError(error)
 
