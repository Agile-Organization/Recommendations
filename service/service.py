
"""
Recommendations Service

Initial service file for setting up recommendations controllers.
File created based on template.
Will add more routes in the future for additional API endpoints.
"""

import sys
import uuid
import logging
import json
from functools import wraps
from flask import jsonify, request, url_for, make_response, render_template, abort
from flask_api import status  # HTTP Status Codes
from flask_restplus import Api, Resource, fields, reqparse, inputs
from werkzeug.exceptions import NotFound, BadRequest

# SQLAlchemy supports a variety of backends including SQLite, MySQL, and PostgreSQL
from flask_sqlalchemy import SQLAlchemy
from service.model import Recommendation, DataValidationError

# Import Flask application
from . import app


######################################################################
# Configure Swagger before initilaizing it
######################################################################
api = Api(
    app,
    version="1.0.0",
    title="Recommendation REST API Service",
    description="This is a Recommendation server.",
    default="recommendations",
    default_label="Recommendation operations",
    doc="/apidocs",
    prefix="/api",
)

# Define the model so that the docs reflect what can be sent
recommendation_model = api.model(
    "Recommendation",
    {
        "product-id": fields.Integer(
            readOnly=True, description="The first product id of a recommendation record"
        ),
        "related-product-id": fields.Integer(
            required=True,
            description="The second product id of a recommendation record",
        ),
        "type-id": fields.Integer(
            required=True,
            description="The type id of a recommendation record (between 1 and 3, 1: up-sell, 2: cross-sell, 3: accessory)",
        ),
        "status": fields.Boolean(
            required=True,
            description="The status of a recommendation record - is it active?",
        ),
    },
)

# query string
recommendation_args = reqparse.RequestParser()

recommendation_args.add_argument(
    "product-id", type=int, required=False, help="List Recommendations by product id"
)
recommendation_args.add_argument(
    "related-product-id", type=int, required=False, help="List Recommendations by related product id"
)

recommendation_args.add_argument(
    "type-id", type=int, required=False, help="List Recommendations by type id"
)
recommendation_args.add_argument(
    "status", type=inputs.boolean, required=False, help="List Recommendations by status"
)

status_type_args = reqparse.RequestParser()

status_type_args.add_argument(
    "type-id", type=int, required=False, help="List Recommendations by type id"
)
status_type_args.add_argument(
    "status", type=inputs.boolean, required=False, help="List Recommendations by status"
)

######################################################################
# Special Error Handlers
######################################################################


@app.errorhandler(DataValidationError)
def request_validation_error(error):
    """ Handles Value Errors from bad data """
    return bad_request(error)


@app.errorhandler(status.HTTP_400_BAD_REQUEST)
def bad_request(error):
    """ Handles bad requests with 400_BAD_REQUEST """
    app.logger.warning(str(error))
    return (
        jsonify(
            status=status.HTTP_400_BAD_REQUEST, error="Bad Request", message=str(error)
        ),
        status.HTTP_400_BAD_REQUEST,
    )


@app.errorhandler(status.HTTP_404_NOT_FOUND)
def not_found(error):
    """ Handles resources not found with 404_NOT_FOUND """
    app.logger.warning(str(error))
    return (
        jsonify(
            status=status.HTTP_404_NOT_FOUND, error="Not Found", message=str(error)
        ),
        status.HTTP_404_NOT_FOUND,
    )


@app.errorhandler(status.HTTP_415_UNSUPPORTED_MEDIA_TYPE)
def mediatype_not_supported(error):
    """ Handles unsuppoted media requests with 415_UNSUPPORTED_MEDIA_TYPE """
    app.logger.warning(str(error))
    return (
        jsonify(
            status=status.HTTP_415_UNSUPPORTED_MEDIA_TYPE,
            error="Unsupported media type",
            message=str(error),
        ),
        status.HTTP_415_UNSUPPORTED_MEDIA_TYPE,
    )


@app.errorhandler(status.HTTP_500_INTERNAL_SERVER_ERROR)
def internal_server_error(error):
    """ Handles unexpected server error with 500_SERVER_ERROR """
    app.logger.error(str(error))
    return (
        jsonify(
            status=status.HTTP_500_INTERNAL_SERVER_ERROR,
            error="Internal Server Error",
            message=str(error),
        ),
        status.HTTP_500_INTERNAL_SERVER_ERROR,
    )


######################################################################
# GET HEALTH CHECK
######################################################################
@app.route("/healthcheck")
def healthcheck():
    """ Let them know our heart is still beating """
    return make_response(jsonify(status=200, message="Healthy"), status.HTTP_200_OK)


@app.route("/")
def index():
    """ Index page """
    return app.send_static_file("index.html")

######################################################################
#  PATH: /recommendations
######################################################################
@api.route("/recommendations")
@api.param("product-id", "The product identifier", type=int)
@api.param("related-product-id", "The related product identifier", type=int)
@api.param("type-id", "The relationship type of a recommendation", type=int)
@api.param("status", "The status of a recommendation", type=bool)
class SearchResource(Resource):
    """
    SearchResource class

    GET /api/recommendations - Returns recommendation based on query parameters
    """
    # ------------------------------------------------------------------
    # SEARCH recommendations
    # ------------------------------------------------------------------
    @api.doc("search_recommendations")
    @api.expect(recommendation_args)
    @api.response(404, "Recommendation not found")
    @api.marshal_with(recommendation_model)
    def get(self):
        """
            Search recommendation based on query parameters

            This endpoint will return recommendation based on it's product id, related product id, type, and status.
        """

        args = recommendation_args.parse_args()
        product_id = args["product-id"]
        related_product_id = args["related-product-id"]
        type_id = args["type-id"]
        by_status = args["status"]
        
        if (not (type_id is None)) and type_id not in [1, 2, 3]:
<<<<<<< HEAD
             raise BadRequest("Bad Request invalid type id provided")
=======
            raise BadRequest("Bad Request invalid type id provided")
>>>>>>> b979476c

        app.logger.info("Request for all recommendations in the database")
        
        try:
            if product_id and related_product_id:
                recommendations = Recommendation.find_by_id_relid(
                    int(product_id), int(related_product_id)
                )
            elif product_id:
                if type_id and by_status is not None:
                    recommendations = Recommendation.find_by_id_type_status(
                        int(product_id), int(type_id), by_status
                    )
                elif type_id:
                    recommendations = Recommendation.find_by_id_type(
                        int(product_id), int(type_id)
                    )
                elif by_status is not None:
                    recommendations = Recommendation.find_by_id_status(
                        int(product_id), by_status
                    )
                else:
                    recommendations = Recommendation.find(int(product_id))
            elif related_product_id:
                if type_id and by_status is not None:
                    recommendations = Recommendation.find_by_relid_type_status(
                        int(related_product_id), int(type_id), by_status
                        )
                elif type_id:
                    recommendations = Recommendation.find_by_relid_type(
                        int(related_product_id), int(type_id)
                        )
                elif by_status is not None:
                    recommendations = Recommendation.find_by_relid_status(
                        int(related_product_id), by_status
                        )
                else:
                    recommendations = Recommendation.find_by_rel_id(int(related_product_id))
            elif type_id and by_status is not None:
                recommendations = Recommendation.find_by_type_id_status(
                    int(type_id), by_status 
                )
            elif type_id:
                recommendations = Recommendation.find_by_type_id(int(type_id))
            elif by_status is not None:
                recommendations = Recommendation.find_by_status(by_status)
            else:
                recommendations = Recommendation.all()
        except DataValidationError as error:
            raise DataValidationError(str(error))
        except ValueError as error:
            raise DataValidationError(str(error))

        result = []
        for rec in recommendations:
            record = rec.serialize()
            result.append(record)

        return result, status.HTTP_200_OK    


######################################################################
#  PATH: /recommendations/{product-id}/{related-product-id}
######################################################################
@api.route("/recommendations/<int:product_id>/<int:related_product_id>")
@api.param("product_id", "The product identifier")
@api.param("related_product_id", "The related product identifier")
class RecommendationResource(Resource):
    """
    RecommendationResource class

    Allows the manipulation of a single Recommendation
    GET /api/recommendations/<product_id>/<related_product_id> - Returns the Recommendation
    POST /recommendations/<product_id>/<related_product_id> - Create a new recommendation
    """

    # ------------------------------------------------------------------
    # RETRIEVE A Recommendation
    # ------------------------------------------------------------------
    @api.doc("get_recommendations")
    @api.response(404, "Recommendation not found")
    @api.marshal_with(recommendation_model)
    def get(self, product_id, related_product_id):
        """
        Retrieve a single recommendation

        This endpoint will return a Recommendation based on it's product id and related product id.
        """
        app.logger.info(
            "Querying Recommendation for product id: %s and related product id: %s",
            product_id,
            related_product_id,
        )
        recommendation = (
            Recommendation.find_recommendation(product_id, related_product_id).first()
            or Recommendation.find_recommendation(
                product_id, related_product_id, False
            ).first()
        )

        if not recommendation:
            api.abort(
                status.HTTP_404_NOT_FOUND,
                "404 Not Found: Recommendation for product id {} with related product id {} not found".format(
                    product_id, related_product_id
                ),
            )

        app.logger.info(
            "Returning Recommendation for product id: %s and related product id: %s",
            product_id,
            related_product_id,
        )

        return recommendation.serialize(), status.HTTP_200_OK

    #------------------------------------------------------------------
    # UPDATE AN EXISTING RECOMMENDATION
    #------------------------------------------------------------------
    @api.doc('update_recommendations')
    @api.response(404, 'Recommendation not found')
    @api.response(400, 'The posted Recommendation data was not valid')
    @api.expect(recommendation_model)
    @api.marshal_with(recommendation_model)
    def put(self, product_id, related_product_id):
        """
        Update a recommendation
        This endpoint will update a Recommendation based the body that is posted
        """
        app.logger.info('Request to Update a recommendation with product-id [%s] and related-product-id [%s]', product_id, related_product_id)
        check_content_type("application/json")

        find = Recommendation.find_recommendation
        recommendation = (
            find(
                by_id=product_id,
                by_rel_id=related_product_id,
                by_status=True
            ).first()
            or 
            find(
                by_id=product_id,
                by_rel_id=related_product_id,
                by_status=False
            ).first()
        )

        if not recommendation:
            api.abort(
                status.HTTP_404_NOT_FOUND,
                "404 Not Found: Recommendation for product id '{}' with related product id '{}' not found.Please call POST to create this record.".format(
                    product_id, related_product_id
                )
            )

        app.logger.debug('Payload = %s', api.payload)
        try:
            recommendation.deserialize(api.payload)
        except DataValidationError:
            raise BadRequest("Bad Request invalid data payload") 
        recommendation.save()

        return recommendation.serialize(), status.HTTP_200_OK

    # ------------------------------------------------------------------
    # ADD A NEW RECOMMENDATION
    # ------------------------------------------------------------------
    @api.doc("create_recommendations")
    @api.expect(recommendation_model)
    @api.response(400, "The posted data was not valid")
    @api.response(201, "Recommendation created successfully")
    @api.marshal_with(recommendation_model, code=201)
    def post(self, product_id, related_product_id):
        """
        Creates a recommendation
        This endpoint will create a Recommendation based the data in the body that is posted
        """
        app.logger.info("Request to create a recommendation")
        check_content_type("application/json")

        recommendation = Recommendation()
        app.logger.debug("Payload = %s", api.payload)

        try:
            recommendation.deserialize(api.payload)
        except DataValidationError:
            raise BadRequest("Bad Request invalid data payload")

        if recommendation.product_id == recommendation.related_product_id:
            raise BadRequest("product_id cannot be the same as related_product_id")

        existing_recommendation = (
            Recommendation.find_recommendation(
                recommendation.product_id, 
                recommendation.related_product_id
            ).first()
            or 
            Recommendation.find_recommendation(
                recommendation.product_id,
                recommendation.related_product_id,
                by_status=False,
            ).first()
        )

        if existing_recommendation:
            raise BadRequest(
                "Recommendation with given product id and related product id already exists"
            )

        recommendation.create()
        location_url = api.url_for(
            RecommendationResource, 
            product_id=recommendation.product_id, 
            related_product_id=recommendation.related_product_id,
            _external=True
            )

        app.logger.info(
            "recommendation from product ID [%s] to related product ID [%s] created.",
            recommendation.product_id,
            recommendation.related_product_id,
        )
        return (
            recommendation.serialize(),
            status.HTTP_201_CREATED,
            {"location": location_url}
        )

    ######################################################################
    # DELETE A RELEATIONSHIP BETWEEN A PRODUCT and A RELATED PRODUCT
    ######################################################################
    @api.doc("delete a recommendation with product id and related product id")
    @api.response(204, 'Recommendation deleted')
    def delete(self, product_id, related_product_id):
        """
        Delete a recommendation
        This endpoint will delete one unique recommendation based on
        the product id and related product id provided in the URI
        """
        app.logger.info(
            "Request to delete a recommendation by product id and related product id"
        )

        find_result = Recommendation.find_by_id_relid(product_id, related_product_id)

        if not find_result.first():
            return "", status.HTTP_204_NO_CONTENT

        recommendation = find_result.first()
        app.logger.info(
            "Deleting recommendation with product id %s and related product id %s ...",
            recommendation.product_id,
            recommendation.related_product_id,
        )
        recommendation.delete()
        app.logger.info(
            "Deleted recommendation with product id %s and related product id %s ...",
            recommendation.product_id,
            recommendation.related_product_id,
        )

        return "", status.HTTP_204_NO_CONTENT

######################################################################
#  PATH: /recommendations/{product-id}/{related-product-id}/toggle
######################################################################
@api.route("/recommendations/<int:product_id>/<int:related_product_id>/toggle")
@api.param("product_id", "The product identifier")
@api.param("related_product_id", "The related product identifier")
class ToggleResource(Resource):
    """ Handle the toggle action of a single Recommendation """
    # ------------------------------------------------------------------
    # TOGGLE A NEW RECOMMENDATION
    # ------------------------------------------------------------------
    @api.doc("toggle_recommendations")
    @api.response(404, "Recommendation not found")
    def put(self, product_id, related_product_id):
        """ 
        Toggle the status of a recommendation
        """
        app.logger.info("Request to toggle a recommendation status")

        find = Recommendation.find_recommendation
        recommendation = (
            find(by_id=product_id, by_rel_id=related_product_id, by_status=False).first()
            or find(by_id=product_id, by_rel_id=related_product_id, by_status=True).first()
        )

        if not recommendation:
            api.abort(
                status.HTTP_404_NOT_FOUND,
                "404 Not Found: Recommendation for product id {} with related product id {} not found".format(
                    product_id, related_product_id
                ),
            )

        recommendation.status = not recommendation.status

        app.logger.info(
            "Toggling Recommendation status for product %s with related product %s.",
            product_id,
            related_product_id
        )

        recommendation.save()

        app.logger.info(
            "Toggled Recommendation status for product %s with related product %s.",
            product_id,
            related_product_id
        )

        return recommendation.serialize(), status.HTTP_200_OK

######################################################################
#  PATH: /recommendations/{product_id}
######################################################################
@api.route("/recommendations/<int:product_id>")
@api.param("product_id", "The product identifier")
class RecommendationSubset(Resource):
    """ Handles all interactions with collections of recommendations owned by product_id """
    ######################################################################
    # DELETE ALL RELEATIONSHIPS OF A PRODUCT BASED ON TYPE AND/OR STATUS
    ######################################################################
    @api.doc("delete all recommendations of a product with a certain type or status")
    @api.expect(status_type_args, validate=True)
    @api.response(204, 'Recommendation deleted')
    def delete(self, product_id):
        """
        Deletes recommendations based on product id and query parameters
        This endpoint will delete all the recommendations based on
        the product id and the parameter type and stauts
        """
        args = status_type_args.parse_args()
        type_id = args["type-id"]
        recommendation_status = args["status"]
        app.logger.info(type_id)
        app.logger.info(recommendation_status)        
        if type_id is None and recommendation_status is None:
            raise BadRequest("Bad Request must provide at least 1 parameter : a valid type id or a valid status")

        if  (not (type_id is None)) and type_id not in [1, 2, 3]:
            raise BadRequest("Bad Request invalid type id provided")

        if (not (recommendation_status is None)) and recommendation_status not in [True, False]:
            raise BadRequest("Bad Request invalid status provided")

        if (not (type_id is None)) and (not (recommendation_status is None)):
            app.logger.info("Request to delete recommendations by type_id and status")

            recommendations = Recommendation.find_by_id_type_status(
                product_id, type_id, recommendation_status
            )

            for recommendation in recommendations:
                app.logger.info(
                    "Deleting all related products for product %s in type %s with status %r",
                    recommendation.product_id,
                    recommendation.type_id,
                    recommendation.status,
                )
                recommendation.delete()
                app.logger.info(
                    "Deleted all related products for product %s in type %s with status %r",
                    recommendation.product_id,
                    recommendation.type_id,
                    recommendation.status,
                )

            return "", status.HTTP_204_NO_CONTENT

        elif (not (type_id is None)):
            app.logger.info("Request to delete recommendations by type_id")
            recommendations = Recommendation.find_by_id_type(product_id, type_id)

            for recommendation in recommendations:
                app.logger.info(
                    "Deleting all related products for product %s in type %s with ",
                    recommendation.product_id,
                    recommendation.type_id,
                )
                recommendation.delete()
                app.logger.info(
                    "Deleted all related products for product %s in type %s with ",
                    recommendation.product_id,
                    recommendation.type_id,
                )

            return "", status.HTTP_204_NO_CONTENT

        elif (not (recommendation_status is None)):
            app.logger.info("Request to delete recommendations by status")
            recommendations = Recommendation.find_by_id_status(
                product_id, recommendation_status
            )

            for recommendation in recommendations:
                app.logger.info(
                    "Deleting all related products for product %s in status %r",
                    recommendation.product_id,
                    recommendation.status,
                )
                recommendation.delete()
                app.logger.info(
                    "Deleted all related products for product %s in status %r",
                    recommendation.product_id,
                    recommendation.status,
                )

            return "", status.HTTP_204_NO_CONTENT

######################################################################
#  PATH: /recommendations/{product_id}/all
######################################################################
@api.route("/recommendations/<int:product_id>/all")
@api.param("product_id", "The product identifier")
class RecommendationAll(Resource):
    """ Handles all interactions with all recommendations owned by product_id """
    ######################################################################
    # DELETE ALL RELEATIONSHIP OF A PRODUCT BY PRODUCT ID
    ######################################################################
    @api.doc("delete all recommendations of a product")
    @api.response(204, 'Recommendation deleted')
    def delete(self, product_id):
        """
        Deletes all recommendations
        This endpoint will delete all the recommendations based on
        the product id provided in the URI
        """
        app.logger.info("Request to delete recommendations by product id")
        recommendations = Recommendation.find(product_id)
 
        if not recommendations.first():
            return "", status.HTTP_204_NO_CONTENT
 
        for recommendation in recommendations:
            app.logger.info(
                "Deleting all related products for product %s",
                recommendation.product_id,
            )
            recommendation.delete()
            app.logger.info(
                "Deleted all related products for product %s",
                recommendation.product_id,
            )

        return "", status.HTTP_204_NO_CONTENT

######################################################################
#  U T I L I T Y   F U N C T I O N S
######################################################################

def init_db():
    """ Initialies the SQLAlchemy app """
    global app
    Recommendation.init_db(app)


# load sample data
def data_load(payload):
    """ Loads a Recommendation into the database """
    recommendation = Recommendation()
    recommendation.product_id = payload["product-id"]
    recommendation.related_product_id = payload["related-product-id"]
    recommendation.type_id = payload["type-id"]
    recommendation.status = payload["status"]
    recommendation.create()


def check_content_type(content_type):
    """ Checks that the media type is correct """
    if request.headers["Content-Type"] == content_type:
        return
    app.logger.error("Invalid Content-Type: %s", request.headers["Content-Type"])
    abort(415, "Content-Type must be {}".format(content_type))<|MERGE_RESOLUTION|>--- conflicted
+++ resolved
@@ -199,11 +199,7 @@
         by_status = args["status"]
         
         if (not (type_id is None)) and type_id not in [1, 2, 3]:
-<<<<<<< HEAD
-             raise BadRequest("Bad Request invalid type id provided")
-=======
             raise BadRequest("Bad Request invalid type id provided")
->>>>>>> b979476c
 
         app.logger.info("Request for all recommendations in the database")
         
