--- conflicted
+++ resolved
@@ -120,7 +120,6 @@
     ]
 
     return make_response(jsonify(result), status.HTTP_200_OK)
-<<<<<<< HEAD
     
 ######################################################################
 # QUERY RECOMMENDATIONS BY ID AND TYPE
@@ -141,8 +140,6 @@
     result = {"ids": products}
 
     return make_response(jsonify(result), status.HTTP_200_OK)
-=======
->>>>>>> 82d9a1b5
 
 ######################################################################
 # CREATE RELATIONSHIP BETWEEN PRODUCTS
