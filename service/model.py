--- conflicted
+++ resolved
@@ -149,12 +149,12 @@
         return cls.query.filter(cls.id==by_id, cls.status==by_status)
 
     @classmethod
-<<<<<<< HEAD
     def find_by_id_type(cls, by_id: int, by_type: int):
         """ Find recommendations of a [product: id] with [type: typeid] """
         cls.logger.info("Processing lookup for id %s with typeid %s", by_id, by_type)
         return cls.query.filter(cls.id==by_id, cls.typeid==by_type)
-=======
+        
+
     def find_recommendation(cls, by_id: int, by_rel_id: int, by_status=True):
         """ Find recommendation relationship for product and rel_product
         Args:
@@ -194,5 +194,4 @@
         cls.logger.info("Processing lookup for id %s with status %s",\
                                                             by_id, by_status)
         return cls.query.filter((cls.id == by_id) | (cls.rel_id == by_id),
-                                cls.status == by_status).first() is not None
->>>>>>> 82d9a1b5
+                                cls.status == by_status).first() is not None