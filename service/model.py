--- conflicted
+++ resolved
@@ -164,12 +164,6 @@
         return cls.query.filter(cls.id==by_id, cls.status==by_status)
 
     @classmethod
-<<<<<<< HEAD
-    def find_by_id_and_typeid(cls, by_id: int, by_typeid: int):
-        """ Find all the recommendations of a product by using a typeid"""
-        cls.logger.info("Processing lookup for id %s with type id %s", by_id, by_typeid)
-        return cls.query.filter(cls.id == by_id, cls.typeid == by_typeid)
-=======
     def find_by_id_type(cls, by_id: int, by_type: int):
         """ Find recommendations of a [product: id] with [type: typeid] """
         if not by_id or not isinstance(by_id, int):
@@ -181,7 +175,6 @@
 
         cls.logger.info("Processing lookup for id %s with typeid %s", by_id, by_type)
         return cls.query.filter(cls.id==by_id, cls.typeid==by_type)
->>>>>>> b893c067
 
     @classmethod
     def find_recommendation(cls, by_id: int, by_rel_id: int, by_status=True):
