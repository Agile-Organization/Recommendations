"""
Models for Recommendations Service

All of the models are stored in this module

Models
-------
Recommendations - The recommendations resource is a representation a
product recommendation based on another product.

Attributes:
-------
product id (int) - a unique number which indicates a product
related product id (int) - a unique number which indicates the recommended
product of product A relationship type id (int) - the numbers which indicates
the products' realationship: 1 - accessory, 2 - up-sells, 3 - cross-sells
active status (boolean) - whether this recommendation pair is actived or not.

"""

import logging
from flask_sqlalchemy import SQLAlchemy

# Create the SQLAlchemy object to be initialized later in init_db()
db = SQLAlchemy()


class DataValidationError(Exception):
    """ Used for an data validation errors when deserializing """
<<<<<<< HEAD
    def __init__(self, message):
        super().__init__(message)
=======
>>>>>>> c5ee63ff


class Recommendation(db.Model):
    """
    Class that represents a Recommendation

    This version uses a relational database for persistence which is hidden
    from us by SQLAlchemy's object relational mappings (ORM)
    """

    logger = logging.getLogger(__name__)
    app = None

    ##################################################
    # Table Schema
    ##################################################

    id = db.Column(db.Integer, primary_key=True)
    rel_id = db.Column(db.Integer, primary_key=True)
    typeid = db.Column(db.Integer)
    status = db.Column(db.Boolean())

    ##################################################
    # INSTANCE METHODS
    ##################################################

    def __repr__(self):
        return "<Recommendation %d %d %d>" % (self.id, self.rel_id, self.typeid)

    def __eq__(self, other):
        return self.id == other.id \
               and self.rel_id == other.rel_id \
               and self.typeid == other.typeid \
               and self.status == other.status

    def create(self):
        """
        Creates a recommendation pair to the database
        """
        self.logger.info("Creating recommendation from ID : [%s] to ID : [%s]", self.id, self.rel_id)
        if not 1 <= self.typeid <= 3:
            raise DataValidationError("Invalid typeid; cannot be created")
        db.session.add(self)
        db.session.commit()

    def save(self):
        """
        Updates a recommendation to the database
        """
        self.logger.info("Saving %s", self.id)
        if not 1 <= self.typeid <= 3:
            raise DataValidationError("Invalid typeid; cannot be saved")
        db.session.commit()

    def delete(self):
        """ Removes all recommendation from the data store by using product id"""
        self.logger.info("Deleting %s", self.id)
        db.session.delete(self)
        db.session.commit()

    def serialize(self):
        """ Serializes a recommendation into a dictionary """
        return {
            "product-id": self.id,
            "related-product-id": self.rel_id,
            "type-id": self.typeid,
            "status": self.status
        }

    def deserialize(self, data):
        """
        Deserializes a recommendation from a dictionary
        Args:
            data (dict): A dictionary containing the resource data
        """
        try:
            if not 1 <= data["type-id"] <= 3:
                raise DataValidationError("Invalid recommendation:"\
                                          " type_id outside [1,3]")
            if not isinstance(data["product-id"], int):
                raise DataValidationError("by_id is not of type int")
            if not isinstance(data["related-product-id"], int):
                raise DataValidationError("by_rel_id is not of type int")
            if not isinstance(data["status"], bool):
                raise DataValidationError("by_status is not of type bool")

            self.id = data["product-id"]
            self.rel_id  = data["related-product-id"]
            self.typeid = data["type-id"]
            self.status = data["status"]
        except KeyError as error:
            raise DataValidationError("Invalid recommendation: missing " + error.args[0])
        except DataValidationError as error:
            raise DataValidationError("Invalid recommendation: body of request"\
                                      " contained" "bad or no data" + str(error))
        return self

    ##################################################
    # CLASS METHODS
    ##################################################

    @classmethod
    def init_db(cls, app):
        """ Initializes the database session """
        app.logger.info("Initializing database")
        cls.app = app
        # This is where we initialize SQLAlchemy from the Flask app
        db.init_app(app)
        app.app_context().push()
        db.create_all()  # make our sqlalchemy tables

    @classmethod
    def all(cls):
        """ Returns all of the recommendations in the database """
        cls.logger.info("Processing all recommendations")
        return cls.query.all()

    @classmethod
    def find(cls, by_id):
        """ Finds a recommendation by it's ID """
        cls.logger.info("Processing lookup for id %s ...", by_id)
        return cls.query.filter(cls.id==by_id)
<<<<<<< HEAD
=======

    @classmethod
    def find_or_404(cls, by_id):
        """ Find a recommendation by it's id """
        cls.logger.info("Processing lookup or 404 for id %s ...", by_id)
        return cls.query.get_or_404(by_id)
>>>>>>> c5ee63ff

    @classmethod
    def find_by_id_status(cls, by_id: int, by_status=True):
        """ Find [status: active/inactive] recommendations of a [product: id] """
        if not by_id or not isinstance(by_id, int):
            raise TypeError("by_id is not of type int")
        if not isinstance(by_status, bool):
            raise TypeError("by_status is not of type bool")

        cls.logger.info("Processing lookup for id %s with status %s", by_id, by_status)
        return cls.query.filter(cls.id==by_id, cls.status==by_status)

    @classmethod
    def find_by_id_type(cls, by_id: int, by_type: int):
        """ Find recommendations of a [product: id] with [type: typeid] """
        if not by_id or not isinstance(by_id, int):
            raise TypeError("by_id is not of type int")
        if not by_type or not isinstance(by_type, int):
            raise TypeError("by_type is not of type int")
        if not 1 <= by_type <= 3:
            raise DataValidationError("Invalid recommendation: type_id outside [1,3]")

        cls.logger.info("Processing lookup for id %s with typeid %s", by_id, by_type)
        return cls.query.filter(cls.id==by_id, cls.typeid==by_type)

    @classmethod
    def find_recommendation(cls, by_id: int, by_rel_id: int, by_status=True):
        """ Find recommendation relationship for product and rel_product
        Args:
            by_id (int): A integer representing the product id
            by_rel_id (int): A integer representing the related product id
            status (bool): A boolean representing the status of recommendation
        Returns:
            The recommendation if exists
        """
        if not by_id or not isinstance(by_id, int):
            raise TypeError("by_id is not of type int")
        if not by_rel_id or not isinstance(by_rel_id, int):
            raise TypeError("by_rel_id is not of type int")
        if not isinstance(by_status, bool):
            raise TypeError("by_status is not of type bool")

        cls.logger.info("Processing lookup for id %s with"\
                        " rel_id %s and status %s", by_id, by_rel_id, by_status)
        return cls.query.filter(cls.id == by_id,
                                cls.rel_id == by_rel_id, cls.status == by_status)

    @classmethod
    def check_if_product_exists(cls, by_id: int, by_status=True):
        """ Check if the product exists in the database
        Args:
            by_id (int): A integer representing the product id
            by_status (bool): A boolean representing the recommendation status
        Returns:
            True if the product exists in either id column
            or rel_id column else False
        """
        if not by_id or not isinstance(by_id, int):
            raise TypeError("by_id is not of type int")
        if not isinstance(by_status, bool):
            raise TypeError("by_status is not of type bool")

        cls.logger.info("Processing lookup for id %s with status %s",\
                                                            by_id, by_status)
        return cls.query.filter((cls.id == by_id) | (cls.rel_id == by_id),
                                cls.status == by_status).first() is not None<|MERGE_RESOLUTION|>--- conflicted
+++ resolved
@@ -27,11 +27,8 @@
 
 class DataValidationError(Exception):
     """ Used for an data validation errors when deserializing """
-<<<<<<< HEAD
     def __init__(self, message):
         super().__init__(message)
-=======
->>>>>>> c5ee63ff
 
 
 class Recommendation(db.Model):
@@ -154,15 +151,6 @@
         """ Finds a recommendation by it's ID """
         cls.logger.info("Processing lookup for id %s ...", by_id)
         return cls.query.filter(cls.id==by_id)
-<<<<<<< HEAD
-=======
-
-    @classmethod
-    def find_or_404(cls, by_id):
-        """ Find a recommendation by it's id """
-        cls.logger.info("Processing lookup or 404 for id %s ...", by_id)
-        return cls.query.get_or_404(by_id)
->>>>>>> c5ee63ff
 
     @classmethod
     def find_by_id_status(cls, by_id: int, by_status=True):
