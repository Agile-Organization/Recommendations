--- conflicted
+++ resolved
@@ -4,22 +4,17 @@
     So that I can keep track of all the recommendations
 
 Background:
-<<<<<<< HEAD
     Given the following recommendations:
-        | product_id | related_product_id | type_id | status |
+        | product-id | related-product-id | type-id | status |
         | 1          | 2                  | 1       | True   |
         | 1          | 3                  | 2       | True   |
         | 1          | 4                  | 3       | False  |
-=======
-    Given the following recommendations
-        | product-id       | related-product-id | type-id | status |
-        | 10               | 22                 | 2       | True   |
+        | 10         | 22                 | 2       | True   |
 
 Scenario: The server is running
     When I visit the "Home Page"
     Then I should see "Recommendation RESTful Service" in the title
     And I should not see "404 Not Found"
->>>>>>> 7e0b82e0
 
 Scenario: Create a Recommendation
     When I visit the "Home Page"
