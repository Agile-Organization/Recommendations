--- conflicted
+++ resolved
@@ -17,23 +17,6 @@
 def step_impl(context):
     """ Delete all Recommendations and load new ones """
     headers = {'Content-Type': 'application/json'}
-<<<<<<< HEAD
-    # list all of the pets and delete them one by one
-    context.resp = requests.get(context.base_url + '/recommendations', headers=headers)
-    expect(context.resp.status_code).to_equal(200)
-    for recommendation in context.resp.json():
-        context.resp = requests.delete(context.base_url + '/recommendations/' + str(recommendation["product-id"]) + "/" + str(recommendation["related-product-id"]) , headers=headers)
-        expect(context.resp.status_code).to_equal(204)
-    
-    # load the database with new pets
-    create_url = context.base_url + '/recommendations'
-    for row in context.table:
-        data = {
-            "product-id": int(row['product_id']),
-            "related-product-id": int(row['related_product_id']),
-            "type-id": int(row['type_id']),
-            "status": row['status'] in ['True', 'true', '1']
-=======
     # list all of the recommendations and delete them one by one
     context.resp = requests.get(context.base_url + '/recommendations', headers=headers)
     expect(context.resp.status_code).to_equal(200)
@@ -49,7 +32,6 @@
             "related-product-id": int(row['related-product-id']),
             "type-id": int(row['type-id']),
             "status": row['status'] == "True"
->>>>>>> 7e0b82e0
             }
         payload = json.dumps(data)
         context.resp = requests.post(create_url, data=payload, headers=headers)
