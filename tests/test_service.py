# Copyright 2020 Agile Organization All Rights Reserved.
#
# Licensed under the Apache License, Version 2.0 (the "License");
# you may not use this file except in compliance with the License.
# You may obtain a copy of the License at
#
# https://www.apache.org/licenses/LICENSE-2.0
#
# Unless required by applicable law or agreed to in writing, software
# distributed under the License is distributed on an "AS IS" BASIS,
# WITHOUT WARRANTIES OR CONDITIONS OF ANY KIND, either express or implied.
# See the License for the specific language governing permissions and
# limitations under the License.

"""
Recommendation API Service Test Suite

Test cases can be run with the following:
  nosetests -v --with-spec --spec-color
  coverage report -m
  codecov --token=$CODECOV_TOKEN
"""

import unittest
import os
import json
import logging
from flask import request
from flask_api import status
from service.model import Recommendation, db
from service import app
from service.service import init_db, data_load, internal_server_error
from .recommendation_factory import RecommendationFactory
from werkzeug.exceptions import NotFound

# Disable all but ciritcal erros suirng unittest
logging.disable(logging.CRITICAL)

# Get configuration from environment
DATABASE_URI = os.getenv(
    "DATABASE_URI", "postgres://postgres:postgres@localhost:5432/postgres"
)
BASE_URL = "/api/recommendations"
# Override if we are running in Cloud Foundry
if "VCAP_SERVICES" in os.environ:
    vcap = json.loads(os.environ["VCAP_SERVICES"])
    user_provided_services = vcap["user-provided"]
    for service in user_provided_services:
        if service["name"] == "ElephantSQL-test":
            DATABASE_URI = service["credentials"]["url"]
            break


######################################################################
#  T E S T   C A S E S
######################################################################
class TestRecommendationService(unittest.TestCase):
    """ Recommendation Server Tests """

    @classmethod
    def setUpClass(cls):
        """ Run once before all tests """
        app.debug = False
        app.testing = True
        # Set up the test database
        app.config["SQLALCHEMY_DATABASE_URI"] = DATABASE_URI
        app.config["SQLALCHEMY_TRACK_MODIFICATIONS"] = False
        init_db()

    @classmethod
    def tearDownClass(cls):
        """ Run once after all tests """
        db.session.close()  # <-- Explicitly close the connection after all tests

    def setUp(self):
        """ Runs before each test """
        db.drop_all()  # clean up the last tests
        db.create_all()  # create new tables
        self.app = app.test_client()

    def tearDown(self):
        db.session.remove()
        db.drop_all()

    def test_heartbeat(self):
        """ Test heartbeat call """
        resp = self.app.get("/healthcheck")

        self.assertEqual(status.HTTP_200_OK, resp.status_code)
        self.assertEqual("Healthy", resp.get_json()["message"])

    def test_index(self):
        """ Test index call """
        resp = self.app.get("/")
        data = resp.get_json()

        self.assertEqual(resp.status_code, status.HTTP_200_OK)
        self.assertIsNone(data)

    def test_internal_server_error(self):
        """ Test internal service error handler """
        message = "Test error message"
        resp = internal_server_error(message)
        self.assertEqual(resp[1], status.HTTP_500_INTERNAL_SERVER_ERROR)
        self.assertEqual(resp[0].get_json()["message"], message)

    def test_get_recommendation(self):
        """ Get Recommendation Tests"""
        recommendation = self._create_recommendations(1)[0][0]

        # Test Case 1
        resp = self.app.get(
            BASE_URL
            + "/"
            + str(recommendation.product_id)
            + "/"
            + str(recommendation.related_product_id)
        )
        print(resp.get_json())
        returned_recommendation = Recommendation()
        returned_recommendation.deserialize(resp.get_json())

        self.assertEqual(resp.status_code, status.HTTP_200_OK)
        self.assertEqual(recommendation, returned_recommendation)

        # Test Case 2
        resp = self.app.get(
            BASE_URL + "/" + str(recommendation.product_id) + "/" + str(99999)
        )

        self.assertEqual(resp.status_code, status.HTTP_404_NOT_FOUND)

        # Test Case 3
        resp = self.app.get(
            BASE_URL + "/" + str(recommendation.product_id) + "/" + str(-99999)
        )

        self.assertEqual(resp.status_code, status.HTTP_404_NOT_FOUND)

        # Test Case 4
        resp = self.app.get(BASE_URL + "/" + str(recommendation.product_id) + "/abcd")

        self.assertEqual(resp.status_code, status.HTTP_404_NOT_FOUND)

    def test_create_recommendation(self):
        """ Create Recommendation Tests """

        # Test Case 1
        recommendation = Recommendation(
            product_id=10, related_product_id=20, type_id=1, status=True
        )

        resp = self.app.post(
            BASE_URL
            + "/{}/{}".format(
                recommendation.product_id, recommendation.related_product_id
            ),
            json=recommendation.serialize(),
            content_type="application/json",
        )
        resp_message = resp.get_json()

        self.assertEqual(status.HTTP_201_CREATED, resp.status_code)
        self.assertTrue(
            resp.headers.get("Location", None).endswith(
                "/recommendations/{}/{}".format(
                    recommendation.product_id, recommendation.related_product_id
                )
            )
        )
        self.assertEqual(recommendation.serialize(), resp_message)

        # Test Case 2
        recommendation = Recommendation(
            product_id=10, related_product_id=20, type_id=1, status=True
        )

        resp = self.app.post(
            BASE_URL
            + "/{}/{}".format(
                recommendation.product_id, recommendation.related_product_id
            ),
            json=recommendation.serialize(),
            content_type="application/json",
        )

        self.assertEqual(status.HTTP_400_BAD_REQUEST, resp.status_code)

        # Test Case 3
        recommendation = Recommendation(
            product_id=10, related_product_id=20, type_id=10, status=True
        )

        resp = self.app.post(
            BASE_URL
            + "/{}/{}".format(
                recommendation.product_id, recommendation.related_product_id
            ),
            json=recommendation.serialize(),
            content_type="application/json",
        )

        self.assertEqual(status.HTTP_400_BAD_REQUEST, resp.status_code)

        # Test Case 4
        recommendation = Recommendation(
            product_id=10, related_product_id=-20, type_id=1, status=True
        )

        resp = self.app.post(
            BASE_URL
            + "/{}/{}".format(
                recommendation.product_id, recommendation.related_product_id
            ),
            json=recommendation.serialize(),
            content_type="application/json",
        )

        self.assertEqual(status.HTTP_404_NOT_FOUND, resp.status_code)

        # Test Case 5
        recommendation = Recommendation(
            product_id=1000, related_product_id=1000, type_id=1, status=True
        )

        resp = self.app.post(
            "/recommendations",
            json=recommendation.serialize(),
            content_type="application/json",
        )
        self.assertEqual(status.HTTP_400_BAD_REQUEST, resp.status_code)
        resp = self.app.post(
            BASE_URL
            + "/{}/{}".format(
                recommendation.product_id, recommendation.related_product_id
            ),
            json=recommendation.serialize(),
            content_type="application/json",
        )
        self.assertEqual(status.HTTP_400_BAD_REQUEST, resp.status_code)

    def test_get_all_recommendations(self):
        """ Get all recommendations tests"""
        # Test Case 1
        # Test for empty database
        resp = self.app.get("/recommendations")
        self.assertEqual(resp.status_code, status.HTTP_200_OK)

        # Test Case 2
        # Test for non-empty database
        recommendation = self._create_one_recommendation(
            by_id=1, by_rel_id=2, by_type=1
        )[0]

        resp = self.app.get("/recommendations")
        self.assertEqual(resp.status_code, status.HTTP_200_OK)
        self.assertTrue(len(resp.get_json()) > 0)

        # Test for the accuracy
        resp = resp.get_json()
        returned_recommendation = Recommendation()
        returned_recommendation.deserialize(resp[0])
        self.assertEqual(recommendation, returned_recommendation)

        # Test Case 3
        resp = self.app.get(
            "/recommendations?product-id={}&related-product-id={}".format(
                recommendation.product_id, recommendation.related_product_id
            )
        )
        resp = resp.get_json()[0]

        returned_recommendation = Recommendation()
        returned_recommendation.deserialize(resp)
        self.assertEqual(recommendation, returned_recommendation)

        # Test Case 4
        resp = self.app.get(
            "/recommendations?product-id={}".format(recommendation.product_id)
        )
        resp = resp.get_json()[0]

        returned_recommendation = Recommendation()
        returned_recommendation.deserialize(resp)
        self.assertEqual(recommendation, returned_recommendation)

        # Test Case 5
        resp = self.app.get(
            "/recommendations?product-id={}&type-id={}".format(
                recommendation.product_id, recommendation.type_id
            )
        )
        resp = resp.get_json()[0]

        returned_recommendation = Recommendation()
        returned_recommendation.deserialize(resp)
        self.assertEqual(recommendation, returned_recommendation)

        # Test Case 5
        resp = self.app.get(
            "/recommendations?product-id={}&status={}".format(
                recommendation.product_id, recommendation.status
            )
        )
        resp = resp.get_json()[0]

        returned_recommendation = Recommendation()
        returned_recommendation.deserialize(resp)
        self.assertEqual(recommendation, returned_recommendation)

        # Test Case 6
        resp = self.app.get(
            "/recommendations?product-id={}&type-id={}&status={}".format(
                recommendation.product_id, recommendation.type_id, recommendation.status
            )
        )
        resp = resp.get_json()[0]

        returned_recommendation = Recommendation()
        returned_recommendation.deserialize(resp)
        self.assertEqual(recommendation, returned_recommendation)

        # Test Case 7
        resp = self.app.get(
            "/recommendations?type-id={}&status={}".format(
                recommendation.type_id, recommendation.status
            )
        )
        print(resp.get_json())
        resp = resp.get_json()[0]

        returned_recommendation = Recommendation()
        returned_recommendation.deserialize(resp)
        self.assertEqual(recommendation, returned_recommendation)

        # Test Case 8
        resp = self.app.get(
            "/recommendations?type-id={}".format(recommendation.type_id)
        )
        resp = resp.get_json()[0]

        returned_recommendation = Recommendation()
        returned_recommendation.deserialize(resp)
        self.assertEqual(recommendation, returned_recommendation)

        # Test Case 9
        resp = self.app.get("/recommendations?status={}".format(recommendation.status))
        resp = resp.get_json()[0]

        returned_recommendation = Recommendation()
        returned_recommendation.deserialize(resp)
        self.assertEqual(recommendation, returned_recommendation)

        # Test Case 10
        resp = self.app.get(
            "/recommendations?product-id={}&type-id={}&status={}".format(
                "invalid_product_id", recommendation.type_id, recommendation.status
            )
        )
        self.assertEqual(status.HTTP_400_BAD_REQUEST, resp.status_code)

        # Test Case 11
        resp = self.app.get(
            "/recommendations?product-id={}&type-id={}&status={}".format(
                recommendation.product_id, 5, recommendation.status
            )
        )
        self.assertEqual(status.HTTP_400_BAD_REQUEST, resp.status_code)

    def test_get_related_products(self):
        """ Get related products by product_id tests"""
        # Test for valid product_id
        recommendation = self._create_recommendations(count=2, by_status=True)

        self._create_one_recommendation(
            by_id=100, by_rel_id=500, by_type=1, by_status=True
        )
        self._create_one_recommendation(
            by_id=100, by_rel_id=600, by_type=2, by_status=True
        )
        self._create_one_recommendation(
            by_id=100, by_rel_id=700, by_type=3, by_status=True
        )
        self._create_one_recommendation(
            by_id=100, by_rel_id=800, by_type=1, by_status=False
        )
        self._create_one_recommendation(
            by_id=100, by_rel_id=900, by_type=1, by_status=False
        )
        self._create_one_recommendation(
            by_id=100, by_rel_id=1000, by_type=1, by_status=False
        )

        resp = self.app.get("/recommendations/" + str(recommendation[0][0].product_id))

        self.assertEqual(resp.status_code, status.HTTP_200_OK)
        self.assertEqual(
            isinstance(resp, object), True, "Received incorrect recommendation"
        )

        self.assertTrue(len(resp.get_json()) > 0)

        self.assertTrue(
            resp.get_json()[0]["relation_id"] == recommendation[0][0].type_id
            or resp.get_json()[1]["relation_id"] == recommendation[0][0].type_id
            or resp.get_json()[2]["relation_id"] == recommendation[0][0].type_id
        )

        # Test for negative product id
        negative_product_id = -99
        resp = self.app.get("/recommendations/" + str(negative_product_id))
        self.assertEqual(resp.status_code, status.HTTP_404_NOT_FOUND)

        # # Test for string product id
        string_product_id = "test"
        resp = self.app.get("/recommendations/" + str(string_product_id))
        self.assertEqual(resp.status_code, status.HTTP_404_NOT_FOUND)

        # Test for non-exists product id
        none_exists_product_id = 999999
        resp = self.app.get("/recommendations/" + str(none_exists_product_id))
        self.assertEqual(resp.status_code, status.HTTP_200_OK)
        self.assertEqual(resp.get_json(), [])

        # Test for specific product id
        resp = self.app.get("/recommendations/100")
        self.assertEqual(resp.status_code, status.HTTP_200_OK)
        self.assertTrue(len(resp.get_json()) > 0)

    def test_get_recommendation_relationship_type(self):
        """ Get recommendation relationship type for two products Tests"""
        valid_recommendation = self._create_recommendations(count=1)[0][0]
        resp = self.app.get(
            "/recommendations/relationship",
            query_string=dict(
                product1=valid_recommendation.product_id,
                product2=valid_recommendation.related_product_id,
            ),
        )
        new_recommendation = Recommendation()
        new_recommendation.deserialize(resp.get_json())

        self.assertEqual(resp.status_code, status.HTTP_200_OK)
        self.assertEqual(
            new_recommendation, valid_recommendation, "recommendations does not match"
        )

        valid_inactive_recommendation = self._create_recommendations(
            count=1, by_status=False
        )[0][0]
        resp = self.app.get(
            "/recommendations/relationship",
            query_string=dict(
                product1=valid_inactive_recommendation.product_id,
                product2=valid_inactive_recommendation.related_product_id,
            ),
        )
        resp_message = resp.get_json()

        self.assertEqual(resp.status_code, status.HTTP_204_NO_CONTENT)
        self.assertEqual(resp_message, None, "Response should not have content")

        invalid_recommendation = {
            "product-id": "abc",
            "related-product-id": "-10",
            "type-id": 1,
            "status": True,
        }
        resp = self.app.get(
            "/recommendations/relationship",
            query_string=dict(
                product1=invalid_recommendation["product-id"],
                product2=invalid_recommendation["related-product-id"],
            ),
        )

        self.assertEqual(resp.status_code, status.HTTP_400_BAD_REQUEST)

        invalid_recommendation = {
            "product-id": "20",
            "related-product-id": "-10",
            "type-id": 1,
            "status": True,
        }
        resp = self.app.get(
            "/recommendations/relationship",
            query_string=dict(
                product1=invalid_recommendation["product-id"],
                product2=invalid_recommendation["related-product-id"],
            ),
        )

        self.assertEqual(resp.status_code, status.HTTP_400_BAD_REQUEST)

        valid_recommendation = self._create_recommendations(count=1)[0][0]
        not_exist_rec = {
            "product-id": valid_recommendation.related_product_id,
            "related-product-id": valid_recommendation.product_id,
            "type-id": 1,
            "status": True,
        }
        resp = self.app.get(
            "/recommendations/relationship",
            query_string=dict(
                product1=not_exist_rec["product-id"],
                product2=not_exist_rec["related-product-id"],
            ),
        )
        resp_message = resp.get_json()

        self.assertEqual(resp.status_code, status.HTTP_204_NO_CONTENT)
        self.assertEqual(resp_message, None, "Response should not have content")

    def test_get_active_related_products(self):
        """ Get active recommendations Test """
        resp = self.app.get("/recommendations/{}/active".format(1))
        self.assertEqual(resp.status_code, status.HTTP_404_NOT_FOUND)

        self._create_one_recommendation(by_id=1, by_rel_id=2, by_type=1)

        resp = self.app.get("/recommendations/{}/active".format(1))
        self.assertEqual(resp.status_code, status.HTTP_200_OK)
        data = resp.get_json()
        self.assertEqual(data[0]["ids"][0], 2)

        self._create_one_recommendation(by_id=1, by_rel_id=3, by_type=2)
        self._create_one_recommendation(by_id=1, by_rel_id=4, by_type=3)

        resp = self.app.get("/recommendations/{}/active".format(1))
        self.assertEqual(resp.status_code, status.HTTP_200_OK)
        data = resp.get_json()
        self.assertEqual(data[1]["ids"][0], 3)

    def test_get_related_products_with_type(self):
        """ Get recommendations by product_id and type Test """
        resp = self.app.get("/recommendations/{}/type/{}".format(1, 1))
        self.assertEqual(resp.status_code, status.HTTP_404_NOT_FOUND)

        recommendation = self._create_one_recommendation(
            by_id=1, by_rel_id=2, by_type=1
        )

        self._create_one_recommendation(
            by_id=200, by_rel_id=201, by_type=1, by_status=True
        )
        self._create_one_recommendation(
            by_id=200, by_rel_id=202, by_type=1, by_status=False
        )

        resp = self.app.get(
            "/recommendations/{}/type/{}".format(
                recommendation[0].product_id, recommendation[0].type_id
            )
        )
        self.assertEqual(resp.status_code, status.HTTP_200_OK)
        data = resp.get_json()
        self.assertEqual(len(data), 1)
        self.assertEqual(data[0]["ids"][0], 2)
        self.assertTrue(data[0]["status"][0])

        resp = self.app.get("/recommendations/200/type/1")
        self.assertEqual(resp.status_code, status.HTTP_200_OK)
        self.assertEqual(len(resp.get_json()), 2)

    def test_update_recommendation(self):
        """ Update Recommendations Tests """
        recommendations = self._create_recommendations(count=2, by_status=True)
        new_typeid = {1: 2, 2: 3, 3: 1}

        old_recommendation = recommendations[0][0]

        new_recommendation = Recommendation()
        new_recommendation.product_id = old_recommendation.product_id
        new_recommendation.related_product_id = old_recommendation.related_product_id
        new_recommendation.type_id = new_typeid[old_recommendation.type_id]
        new_recommendation.status = True

        update_url = (
            "/recommendations/"
            + str(old_recommendation.product_id)
            + "/"
            + str(old_recommendation.related_product_id)
        )
        get_url = "/recommendations/relationship"

        update_resp = self.app.put(
            update_url,
            json=new_recommendation.serialize(),
            content_type="application/json",
        )
        self.assertEqual(update_resp.status_code, status.HTTP_200_OK)
        self.assertIsNotNone(update_resp.get_json())

        resp = self.app.get(
            get_url,
            query_string=dict(
                product1=old_recommendation.product_id,
                product2=old_recommendation.related_product_id,
            ),
        )
        self.assertEqual(resp.get_json(), update_resp.get_json())
        updated_recommendation = Recommendation()
        updated_recommendation.deserialize(resp.get_json())
        self.assertEqual(
            updated_recommendation,
            new_recommendation,
            "recommendation updated successfully",
        )

        resp = self.app.put(
            update_url, json=new_recommendation.serialize(), content_type="not/json"
        )
        self.assertEqual(resp.status_code, status.HTTP_415_UNSUPPORTED_MEDIA_TYPE)

        old_recommendation = recommendations[1][0]

        # Test invalid product_id
        invalid_recommendation = {
            "product-id": "invalid_id",
            "related-product-id": old_recommendation.related_product_id,
            "type-id": new_typeid[old_recommendation.type_id],
            "status": True,
        }

        resp = self.app.put(
            update_url, json=invalid_recommendation, content_type="application/json"
        )
        self.assertEqual(resp.status_code, status.HTTP_400_BAD_REQUEST)

        resp = self.app.get(
            get_url,
            query_string=dict(
                product1=old_recommendation.product_id,
                product2=old_recommendation.related_product_id,
            ),
        )
        updated_recommendation = Recommendation()
        updated_recommendation.deserialize(resp.get_json())

        self.assertEqual(
            updated_recommendation,
            old_recommendation,
            "recommendation should not be updated",
        )

        # Test invalid related_product_id
        invalid_recommendation = {
            "product-id": old_recommendation.product_id,
            "related-product-id": "invalid_related_product_id",
            "type-id": new_typeid[old_recommendation.type_id],
            "status": True,
        }

        resp = self.app.put(
            update_url, json=invalid_recommendation, content_type="application/json"
        )
        self.assertEqual(resp.status_code, status.HTTP_400_BAD_REQUEST)

        # Test invalid type
        invalid_recommendation = {
            "product-id": old_recommendation.product_id,
            "related-product-id": old_recommendation.related_product_id,
            "type-id": 10,
            "status": True,
        }

        resp = self.app.put(
            update_url, json=invalid_recommendation, content_type="application/json"
        )
        self.assertEqual(resp.status_code, status.HTTP_400_BAD_REQUEST)

        # Test non-existe product_id
        non_exist_recommendation = {
            "product-id": 50000,
            "related-product-id": old_recommendation.related_product_id,
            "type-id": 2,
            "status": True,
        }

        resp = self.app.put(
            update_url, json=non_exist_recommendation, content_type="application/json"
        )
        self.assertEqual(resp.status_code, status.HTTP_404_NOT_FOUND)

    def test_toggle_recommendation_between_products(self):
        """ Toggle Recommendations Tests """
        recommendation = self._create_recommendations(count=1, by_status=True)[0][0]
        # Test Case 1
        resp = self.app.put(
<<<<<<< HEAD
            "/recommendations/{}/{}/toggle".format(
=======
            BASE_URL
            + "/{}/{}/toggle".format(
>>>>>>> 2bd942ab
                recommendation.product_id, recommendation.related_product_id
            )
        )
        resp_message = resp.get_json()

        self.assertEqual(resp.status_code, status.HTTP_200_OK)
        self.assertIsNotNone(resp_message)
        self.assertEqual(not recommendation.status, resp_message["status"])

        resp = self.app.get(
            BASE_URL
            + "/{}/{}".format(
                recommendation.product_id, recommendation.related_product_id
            )
        )
        returned_recommendation = Recommendation()
        returned_recommendation.deserialize(resp.get_json())

        self.assertEqual(resp.status_code, status.HTTP_200_OK)
        self.assertEqual(not recommendation.status, returned_recommendation.status)

        # Test Case 2
        resp = self.app.put(
<<<<<<< HEAD
            "/recommendations/{}/{}/toggle".format(
=======
            BASE_URL
            + "/{}/{}/toggle".format(
>>>>>>> 2bd942ab
                recommendation.product_id, recommendation.related_product_id
            )
        )
        resp_message = resp.get_json()

        self.assertEqual(resp.status_code, status.HTTP_200_OK)
        self.assertIsNotNone(resp_message)
        self.assertEqual(recommendation.status, resp_message["status"])

        resp = self.app.get(
            BASE_URL
            + "/{}/{}".format(
                recommendation.product_id, recommendation.related_product_id
            )
        )
        returned_recommendation = Recommendation()
        returned_recommendation.deserialize(resp.get_json())

        self.assertEqual(resp.status_code, status.HTTP_200_OK)
        self.assertEqual(recommendation.status, returned_recommendation.status)

        # Test Case 3
        resp = self.app.put(
<<<<<<< HEAD
            "/recommendations/{}/{}/toggle".format(recommendation.product_id, 99999)
=======
            BASE_URL
            + "/{}/{}/toggle".format(recommendation.product_id, 99999)
>>>>>>> 2bd942ab
        )

        self.assertEqual(resp.status_code, status.HTTP_404_NOT_FOUND)

        # Test Case 4
        resp = self.app.put(
<<<<<<< HEAD
            "/recommendations/{}/{}/toggle".format(recommendation.product_id, -99999)
=======
            BASE_URL
            + "/{}/{}/toggle".format(recommendation.product_id, -99999)
>>>>>>> 2bd942ab
        )

        self.assertEqual(resp.status_code, status.HTTP_404_NOT_FOUND)

        # Test Case 5
        resp = self.app.put(
<<<<<<< HEAD
            "/recommendations/{}/{}/toggle".format(recommendation.product_id, "abcd")
=======
            BASE_URL
            + "/{}/{}/toggle".format(recommendation.product_id, "abcd")
>>>>>>> 2bd942ab
        )

        self.assertEqual(resp.status_code, status.HTTP_404_NOT_FOUND)

    def test_delete_by_type_status(self):
        """ Delete recommendation by type and status"""
        recommendations = self._create_recommendations(count=5, by_status=True)

        recommendation = recommendations[0][0]

        # Delete recommendation by valid product id and valid type_id
        resp = self.app.delete(
            "/recommendations/"
            + str(recommendation.product_id)
            + "?type-id="
            + str(recommendation.type_id)
            + "&status="
            + str(recommendation.status)
        )
        self.assertEqual(resp.status_code, status.HTTP_204_NO_CONTENT)
        self.assertIsNone(resp.get_json())

        resp = self.app.get("/recommendations/" + str(recommendation.product_id))
        self.assertEqual(resp.status_code, status.HTTP_200_OK)
        self.assertEqual(resp.get_json(), [])

        recommendation = recommendations[1][0]

        # Delete recommendation by valid product id and valid type_id
        resp = self.app.delete(
            "/recommendations/"
            + str(recommendation.product_id)
            + "?type-id="
            + str(recommendation.type_id)
        )
        self.assertEqual(resp.status_code, status.HTTP_204_NO_CONTENT)
        self.assertIsNone(resp.get_json())

        resp = self.app.get("/recommendations/" + str(recommendation.product_id))
        self.assertEqual(resp.status_code, status.HTTP_200_OK)
        self.assertEqual(resp.get_json(), [])

        recommendation = recommendations[2][0]

        # Delete recommendation by valid product id and valid status
        resp = self.app.delete(
            "/recommendations/"
            + str(recommendation.product_id)
            + "?status="
            + str(recommendation.status)
        )
        self.assertEqual(resp.status_code, status.HTTP_204_NO_CONTENT)
        self.assertIsNone(resp.get_json())

        resp = self.app.get("/recommendations/" + str(recommendation.product_id))
        self.assertEqual(resp.status_code, status.HTTP_200_OK)
        self.assertEqual(resp.get_json(), [])

        recommendation = recommendations[3][0]

        # Delete recommendation by valid product id and string type
        resp = self.app.delete(
            "/recommendations/"
            + str(recommendation.product_id)
            + "?type-id="
            + str("TEST")
        )
        self.assertEqual(resp.status_code, status.HTTP_400_BAD_REQUEST)

        # Delete recommendation by valid product id and invalid type
        resp = self.app.delete(
            "/recommendations/" + str(recommendation.product_id) + "?type-id=" + str(5)
        )
        self.assertEqual(resp.status_code, status.HTTP_400_BAD_REQUEST)

        # Delete recommendation by valid product id, invalid status
        resp = self.app.delete(
            "/recommendations/" + str(recommendation.product_id) + "?status=Test"
        )
        self.assertEqual(resp.status_code, status.HTTP_400_BAD_REQUEST)

        # Delete recommendation without any parameters
        resp = self.app.delete("/recommendations/" + str(recommendation.product_id))
        self.assertEqual(resp.status_code, status.HTTP_400_BAD_REQUEST)

    def test_delete_all_by_id(self):
        """ Delete recommendation by Product Id Tests RESTful """
        recommendations = self._create_recommendations(count=5, by_status=True)

        recommendation = recommendations[0][0]

        resp = self.app.delete(
            "/recommendations/{}/all".format(recommendation.product_id)
        )

        self.assertEqual(resp.status_code, status.HTTP_204_NO_CONTENT)
        self.assertIsNone(resp.get_json())

        resp = self.app.get("/recommendations/{}".format(recommendation.product_id))
        self.assertEqual(resp.status_code, status.HTTP_200_OK)
        self.assertEqual(resp.get_json(), [])

        recommendation = recommendations[1][0]

        # Delete recommendation by negative product id
        invalid_id = -99
        resp = self.app.delete("/recommendations/{}/all".format(invalid_id))
        self.assertEqual(resp.status_code, status.HTTP_404_NOT_FOUND)

        # Delete recommendation by string product id
        text_id = "text"
        resp = self.app.delete("/recommendations/{}/all".format(text_id))
        self.assertEqual(resp.status_code, status.HTTP_404_NOT_FOUND)

        # Delete recommendation by non-exists product id
        non_exists_id = 999999
        resp = self.app.delete("/recommendations/{}/all".format(non_exists_id))
        self.assertEqual(resp.status_code, status.HTTP_204_NO_CONTENT)

        resp = self.app.get("/recommendations/" + str(recommendation.product_id))

        self.assertTrue(len(resp.get_json()) > 0)

    def test_delete_by_id_relid(self):
        recommendations = self._create_recommendations(count=5)

        recommendation = recommendations[0][0]

        # delete a unique recommendation
        resp = self.app.delete(
            "/recommendations/{}/{}".format(
                recommendation.product_id, recommendation.related_product_id
            )
        )

        self.assertEqual(resp.status_code, status.HTTP_204_NO_CONTENT)
        self.assertIsNone(resp.get_json())

        # try querying that recommendation
        resp = self.app.get(
            BASE_URL
            + "/{}/{}".format(
                recommendation.product_id, recommendation.related_product_id
            )
        )

        self.assertEqual(resp.status_code, status.HTTP_404_NOT_FOUND)

        # repeat the delete
        resp = self.app.delete(
            "/recommendations/{}/{}".format(
                recommendation.product_id, recommendation.related_product_id
            )
        )

        self.assertEqual(resp.status_code, status.HTTP_204_NO_CONTENT)
        self.assertIsNone(resp.get_json())

    ######################################################################
    #   HELPER FUNCTIONS
    ######################################################################
    def _create_recommendations(self, count, by_status=True):
        """ Factory method to create Recommendations in bulk count <= 10000 """
        if not isinstance(count, int):
            return []
        if not isinstance(by_status, bool):
            return []
        recommendations = []
        for _ in range(count):
            test_recommendation = RecommendationFactory()
            test_recommendation.status = by_status
            resp = self.app.post(
                "/recommendations",
                json=test_recommendation.serialize(),
                content_type="application/json",
            )
            recommendations.append(
                [test_recommendation, resp.headers.get("Location", None)]
            )
        return recommendations

    def _create_one_recommendation(self, by_id, by_rel_id, by_type, by_status=True):
        """ Create one specific recommendation for testing """
        test_recommendation = Recommendation(
            product_id=by_id,
            related_product_id=by_rel_id,
            type_id=by_type,
            status=by_status,
        )
        resp = self.app.post(
            "/recommendations",
            json=test_recommendation.serialize(),
            content_type="application/json",
        )
        return [test_recommendation, resp.headers.get("Location", None)]


######################################################################
#   M A I N
######################################################################
if __name__ == "__main__":
    unittest.main()<|MERGE_RESOLUTION|>--- conflicted
+++ resolved
@@ -687,12 +687,8 @@
         recommendation = self._create_recommendations(count=1, by_status=True)[0][0]
         # Test Case 1
         resp = self.app.put(
-<<<<<<< HEAD
-            "/recommendations/{}/{}/toggle".format(
-=======
             BASE_URL
             + "/{}/{}/toggle".format(
->>>>>>> 2bd942ab
                 recommendation.product_id, recommendation.related_product_id
             )
         )
@@ -716,12 +712,8 @@
 
         # Test Case 2
         resp = self.app.put(
-<<<<<<< HEAD
-            "/recommendations/{}/{}/toggle".format(
-=======
             BASE_URL
             + "/{}/{}/toggle".format(
->>>>>>> 2bd942ab
                 recommendation.product_id, recommendation.related_product_id
             )
         )
@@ -745,36 +737,24 @@
 
         # Test Case 3
         resp = self.app.put(
-<<<<<<< HEAD
-            "/recommendations/{}/{}/toggle".format(recommendation.product_id, 99999)
-=======
             BASE_URL
             + "/{}/{}/toggle".format(recommendation.product_id, 99999)
->>>>>>> 2bd942ab
         )
 
         self.assertEqual(resp.status_code, status.HTTP_404_NOT_FOUND)
 
         # Test Case 4
         resp = self.app.put(
-<<<<<<< HEAD
-            "/recommendations/{}/{}/toggle".format(recommendation.product_id, -99999)
-=======
             BASE_URL
             + "/{}/{}/toggle".format(recommendation.product_id, -99999)
->>>>>>> 2bd942ab
         )
 
         self.assertEqual(resp.status_code, status.HTTP_404_NOT_FOUND)
 
         # Test Case 5
         resp = self.app.put(
-<<<<<<< HEAD
-            "/recommendations/{}/{}/toggle".format(recommendation.product_id, "abcd")
-=======
             BASE_URL
             + "/{}/{}/toggle".format(recommendation.product_id, "abcd")
->>>>>>> 2bd942ab
         )
 
         self.assertEqual(resp.status_code, status.HTTP_404_NOT_FOUND)
