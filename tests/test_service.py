--- conflicted
+++ resolved
@@ -341,39 +341,6 @@
         resp = self.app.put(update_url, json=non_exist_recommendation, content_type="application/json")
         self.assertEqual(resp.status_code, status.HTTP_404_NOT_FOUND)
 
-<<<<<<< HEAD
-        
-=======
-        resp = self.app.get\
-            ("/recommendations/relationship",
-             query_string=dict(product1=old_recommendation.id,
-                               product2=old_recommendation.rel_id)
-             )
-        updated_recommendation = Recommendation()
-        updated_recommendation.deserialize(resp.get_json())
-
-        self.assertEqual(updated_recommendation,
-                         old_recommendation,
-                         "recommendation should not be updated")
-
-        valid_recommendation = old_recommendation
-
-        resp = self.app.put("/recommendations",
-                            json=valid_recommendation.serialize(),
-                            content_type="application/json")
-        self.assertEqual(resp.status_code, status.HTTP_200_OK)
-
-        resp = self.app.get\
-            ("/recommendations/relationship",
-             query_string=dict(product1=old_recommendation.id,
-                               product2=old_recommendation.rel_id)
-             )
-        updated_recommendation = Recommendation()
-        updated_recommendation.deserialize(resp.get_json())
-
-        self.assertEqual(updated_recommendation,
-                         old_recommendation,
-                         "recommendation should not be updated")
 
     def test_toggle_recommendation_between_products(self):
         """ Toggle Recommendations Tests """
@@ -423,7 +390,7 @@
 
         self.assertEqual(resp.status_code, status.HTTP_404_NOT_FOUND)
 
->>>>>>> 906624f9
+
     def test_delete_all_by_product_id(self):
         """ Delete recommendation by valid product id """
         recommendations = self._create_recommendations(count=5, by_status=True)
